﻿// Copyright (c) Simple Injector Contributors. All rights reserved.
// Licensed under the MIT License. See LICENSE file in the project root for license information.

namespace SimpleInjector.Internals
{
    using System;
    using System.Collections;
    using System.Collections.Generic;
    using System.Linq;
    using SimpleInjector.Advanced;

    internal interface IContainerControlledCollection : IEnumerable
    {
        bool AllProducersVerified { get; }

        KnownRelationship[] GetRelationships();

        void Append(ContainerControlledItem item);

        void Clear();

        void VerifyCreatingProducers();
    }

    internal static class ContainerControlledCollectionExtensions
    {
        internal static void AppendAll(
            this IContainerControlledCollection collection, IEnumerable<ContainerControlledItem> items)
        {
            foreach (ContainerControlledItem item in items)
            {
                collection.Append(item);
            }
        }

        internal static void AppendAll(
            this IContainerControlledCollection collection, IEnumerable<Registration> registrations)
        {
            collection.AppendAll(registrations.Select(ContainerControlledItem.CreateFromRegistration));
        }

<<<<<<< HEAD
        internal static void AppendAll(
            this IContainerControlledCollection collection, IEnumerable<Type> types)
=======
        internal static void AppendAll(this IContainerControlledCollection collection,
            IEnumerable<Type> types)
>>>>>>> e36da69c
        {
            collection.AppendAll(types.Select(ContainerControlledItem.CreateFromType));
        }
    }
}<|MERGE_RESOLUTION|>--- conflicted
+++ resolved
@@ -39,13 +39,8 @@
             collection.AppendAll(registrations.Select(ContainerControlledItem.CreateFromRegistration));
         }
 
-<<<<<<< HEAD
         internal static void AppendAll(
             this IContainerControlledCollection collection, IEnumerable<Type> types)
-=======
-        internal static void AppendAll(this IContainerControlledCollection collection,
-            IEnumerable<Type> types)
->>>>>>> e36da69c
         {
             collection.AppendAll(types.Select(ContainerControlledItem.CreateFromType));
         }
