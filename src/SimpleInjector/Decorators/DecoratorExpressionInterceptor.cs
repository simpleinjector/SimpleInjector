--- conflicted
+++ resolved
@@ -63,10 +63,6 @@
         public static TService ResolveWithinThreadResolveScope<TService>(
             Scope scope, Func<TService> instanceCreator, Container container)
         {
-<<<<<<< HEAD
-            var container = scope.Container
-                ?? throw new InvalidOperationException("Scope.Container should not be null.");
-=======
             if (!object.ReferenceEquals(container, scope.Container))
             {
                 if (scope.Container is null)
@@ -80,7 +76,6 @@
                         StringResources.ScopeSuppliedToScopedDecorateeFactoryMustBeForSameContainer<TService>());
                 }
             }
->>>>>>> ea41e11f
 
             Scope? originalScope = container.CurrentThreadResolveScope;
 
