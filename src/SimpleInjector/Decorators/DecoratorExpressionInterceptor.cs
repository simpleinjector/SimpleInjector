﻿#region Copyright Simple Injector Contributors
/* The Simple Injector is an easy-to-use Inversion of Control library for .NET
 * 
 * Copyright (c) 2013-2019 Simple Injector Contributors
 * 
 * Permission is hereby granted, free of charge, to any person obtaining a copy of this software and 
 * associated documentation files (the "Software"), to deal in the Software without restriction, including 
 * without limitation the rights to use, copy, modify, merge, publish, distribute, sublicense, and/or sell 
 * copies of the Software, and to permit persons to whom the Software is furnished to do so, subject to the 
 * following conditions:
 * 
 * The above copyright notice and this permission notice shall be included in all copies or substantial 
 * portions of the Software.
 * 
 * THE SOFTWARE IS PROVIDED "AS IS", WITHOUT WARRANTY OF ANY KIND, EXPRESS OR IMPLIED, INCLUDING BUT NOT 
 * LIMITED TO THE WARRANTIES OF MERCHANTABILITY, FITNESS FOR A PARTICULAR PURPOSE AND NONINFRINGEMENT. IN NO 
 * EVENT SHALL THE AUTHORS OR COPYRIGHT HOLDERS BE LIABLE FOR ANY CLAIM, DAMAGES OR OTHER LIABILITY, WHETHER 
 * IN AN ACTION OF CONTRACT, TORT OR OTHERWISE, ARISING FROM, OUT OF OR IN CONNECTION WITH THE SOFTWARE OR THE 
 * USE OR OTHER DEALINGS IN THE SOFTWARE.
*/
#endregion

namespace SimpleInjector.Decorators
{
    using System;
    using System.Collections.Generic;
    using System.Linq;
    using System.Linq.Expressions;
    using System.Reflection;
    using SimpleInjector.Internals;
    using SimpleInjector.Lifestyles;

    /// <summary>
    /// Hooks into the building process and adds a decorator if needed.
    /// </summary>
    internal abstract class DecoratorExpressionInterceptor
    {
        private static readonly MethodInfo ResolveWithinThreadResolveScopeMethod =
            typeof(DecoratorExpressionInterceptor).GetMethod(nameof(ResolveWithinThreadResolveScope));

<<<<<<< HEAD
        private static readonly Func<Container, object, ThreadLocal<Dictionary<InstanceProducer, ServiceTypeDecoratorInfo>>> ThreadLocalDictionaryFactory =
            (container, key) =>
            {
                var threadLocal = new ThreadLocal<Dictionary<InstanceProducer, ServiceTypeDecoratorInfo>>(
                    () => new Dictionary<InstanceProducer, ServiceTypeDecoratorInfo>());

                container.ContainerScope.RegisterForDisposal(threadLocal);

                return threadLocal;
            };

=======
>>>>>>> c88a9c39
        private readonly DecoratorExpressionInterceptorData data;

        protected DecoratorExpressionInterceptor(DecoratorExpressionInterceptorData data)
        {
            this.data = data;

            this.Lifestyle = data.Lifestyle;
        }

        // Must be set after construction.
        internal DecoratorPredicateContext Context { get; set; }

        protected Container Container => this.data.Container;

        protected Lifestyle Lifestyle { get; set; }

        // The decorator type definition (possibly open generic).
        protected Type DecoratorTypeDefinition => this.data.DecoratorType;

        protected Predicate<DecoratorPredicateContext> Predicate => this.data.Predicate;

        // NOTE: This method must be public for it to be callable through reflection when running in a sandbox.
        public static TService ResolveWithinThreadResolveScope<TService>(
            Scope scope, Func<TService> instanceCreator)
        {
            var container = scope.Container;

            Scope originalScope = container.CurrentThreadResolveScope;

            try
            {
                container.CurrentThreadResolveScope = scope;
                return instanceCreator();
            }
            finally
            {
                container.CurrentThreadResolveScope = originalScope;
            }
        }

<<<<<<< HEAD
        // Store a ServiceTypeDecoratorInfo object per closed service type. We have a dictionary per
        // thread for thread-safety. We need a dictionary per thread, since the ExpressionBuilt event can
        // get raised by multiple threads at the same time (especially for types resolved using
        // unregistered type resolution) and using the same dictionary could lead to duplicate entries
        // in the ServiceTypeDecoratorInfo.AppliedDecorators list. Because the ExpressionBuilt event gets 
        // raised and all delegates registered to that event will get called on the same thread and before
        // an InstanceProducer stores the Expression, we can safely store this information in a 
        // thread-static field.
        // The key for retrieving the threadLocal value is supplied by the caller. This way both the 
        // DecoratorExpressionInterceptor and the ContainerUncontrolledServiceDecoratorInterceptor can have
        // their own dictionary. This is needed because they both use the same key, but store different
        // information.
        protected Dictionary<InstanceProducer, ServiceTypeDecoratorInfo> GetThreadStaticServiceTypePredicateCacheByKey(object key) =>
            this.Container.ContainerScope.GetOrSetItem(key, ThreadLocalDictionaryFactory).Value;

=======
>>>>>>> c88a9c39
        protected bool SatisfiesPredicate(DecoratorPredicateContext context) =>
            this.Predicate == null || this.Predicate(context);

        protected ServiceTypeDecoratorInfo GetServiceTypeInfo(
            ExpressionBuiltEventArgs e,
            Expression originalExpression = null,
            Registration originalRegistration = null,
            Type registeredServiceType = null)
        {
            originalExpression = originalExpression ?? e.Expression;
            originalRegistration = originalRegistration ?? e.ReplacedRegistration;
            registeredServiceType = registeredServiceType ?? e.RegisteredServiceType;

            // registeredProducer.ServiceType and registeredServiceType are different when called by 
            // container uncontrolled decorator. producer.ServiceType will be IEnumerable<T> and 
            // registeredServiceType will be T.
            if (e.DecoratorInfo == null)
            {
                Type implementationType =
                    DecoratorHelpers.DetermineImplementationType(originalExpression, e.InstanceProducer);

                // The InstanceProducer created here is used to do correct diagnostics. We can't return the
                // registeredProducer here, since the lifestyle of the original producer can change after
                // the ExpressionBuilt event has ran, which means that this would invalidate the diagnostic
                // results.
                var producer = new InstanceProducer(
                    registeredServiceType, originalRegistration, registerExternalProducer: false);

                e.DecoratorInfo = new ServiceTypeDecoratorInfo(implementationType, producer);
            }

            return e.DecoratorInfo;
        }

        protected Registration CreateRegistration(Type serviceType, ConstructorInfo decoratorConstructor,
            Expression decorateeExpression, InstanceProducer realProducer, ServiceTypeDecoratorInfo info)
        {
            var overriddenParameters = this.CreateOverriddenParameters(
                serviceType, decoratorConstructor, decorateeExpression, realProducer, info);

            return this.Lifestyle.CreateDecoratorRegistration(
                decoratorConstructor.DeclaringType, this.Container, overriddenParameters);
        }
        
        protected DecoratorPredicateContext CreatePredicateContext(ExpressionBuiltEventArgs e)
        {
            ServiceTypeDecoratorInfo info = this.GetServiceTypeInfo(e);

            return this.CreatePredicateContext(e.RegisteredServiceType, e.Expression, info);
        }

        protected DecoratorPredicateContext CreatePredicateContext(
            Type registeredServiceType, Expression expression, ServiceTypeDecoratorInfo info)
        {
            // NOTE: registeredServiceType can be different from registeredProducer.ServiceType.
            // This is the case for container uncontrolled collections where producer.ServiceType is the
            // IEnumerable<T> and registeredServiceType is T.
            return DecoratorPredicateContext.CreateFromInfo(registeredServiceType, expression, info);
        }

        protected Expression GetExpressionForDecorateeDependencyParameterOrNull(
            ParameterInfo parameter, Type serviceType, Expression expression)
        {
            return
                BuildExpressionForDecorateeDependencyParameter(parameter, serviceType, expression) ??
                this.BuildExpressionForDecorateeFactoryDependencyParameter(parameter, serviceType, expression) ??
                this.BuildExpressionForScopedDecorateeFactoryDependencyParameter(parameter, serviceType, expression);
        }

        protected static ParameterInfo GetDecorateeParameter(
            Type serviceType, ConstructorInfo decoratorConstructor)
        {
            // Although we partly check for duplicate arguments during registration phase, we must do it here
            // as well, because some registrations are allowed while not all closed-generic implementations
            // can be resolved.
            var parameters = (
                from parameter in decoratorConstructor.GetParameters()
                where DecoratorHelpers.IsDecorateeParameter(parameter, serviceType)
                select parameter)
                .ToArray();

            if (parameters.Length > 1)
            {
                throw new ActivationException(
                    StringResources.TypeDependsOnItself(decoratorConstructor.DeclaringType));
            }

            return parameters.Single();
        }

        protected InstanceProducer CreateDecorateeFactoryProducer(ParameterInfo parameter)
        {
            // We create a dummy expression with a null value. Much easier than passing on the real delegate.
            // We won't miss it, since the created InstanceProducer is just a dummy for purposes of analysis.
            var dummyExpression = Expression.Constant(null, parameter.ParameterType);

            var registration = new ExpressionRegistration(dummyExpression, this.Container);

            return new InstanceProducer(parameter.ParameterType, registration);
        }

        private static void AddVerifierForDecorateeFactoryDependency(Expression decorateeExpression,
            InstanceProducer producer)
        {
            // Func<T> dependencies for the decoratee must be explicitly added to the InstanceProducer as 
            // verifier. This allows those dependencies to be verified when calling Container.Verify().
            Action<Scope> verifier = GetVerifierFromDecorateeExpression(decorateeExpression);

            producer.AddVerifier(verifier);
        }

        private OverriddenParameter[] CreateOverriddenParameters(Type serviceType,
            ConstructorInfo decoratorConstructor, Expression decorateeExpression,
            InstanceProducer realProducer, ServiceTypeDecoratorInfo info)
        {
            ParameterInfo decorateeParameter = GetDecorateeParameter(serviceType, decoratorConstructor);

            decorateeExpression = this.GetExpressionForDecorateeDependencyParameterOrNull(
                decorateeParameter, serviceType, decorateeExpression);

            var currentProducer = info.GetCurrentInstanceProducer();

            if (DecoratorHelpers.IsDecorateeFactoryDependencyType(decorateeParameter.ParameterType, serviceType))
            {
                // Adding a verifier makes sure the graph for the decoratee gets created,
                // which allows testing whether constructing the graph fails.
                AddVerifierForDecorateeFactoryDependency(decorateeExpression, realProducer);

                // By adding the decoratee producer, we allow that object graph to be diagnosed.
                realProducer.AddProducerToVerify(currentProducer);

                currentProducer = this.CreateDecorateeFactoryProducer(decorateeParameter);
            }

            var decorateeOverriddenParameter =
                new OverriddenParameter(decorateeParameter, decorateeExpression, currentProducer);

            IEnumerable<OverriddenParameter> predicateContextOverriddenParameters =
                this.CreateOverriddenDecoratorContextParameters(decoratorConstructor, currentProducer);

            var overriddenParameters = (new[] { decorateeOverriddenParameter })
                .Concat(predicateContextOverriddenParameters);

            return overriddenParameters.ToArray();
        }

        private IEnumerable<OverriddenParameter> CreateOverriddenDecoratorContextParameters(
            ConstructorInfo decoratorConstructor, InstanceProducer currentProducer)
        {
            return
                from parameter in decoratorConstructor.GetParameters()
                where parameter.ParameterType == typeof(DecoratorContext)
                let contextExpression = Expression.Constant(new DecoratorContext(this.Context))
                select new OverriddenParameter(parameter, contextExpression, currentProducer);
        }

        private static Action<Scope> GetVerifierFromDecorateeExpression(Expression decorateeExpression)
        {
            var value = ((ConstantExpression)decorateeExpression).Value;

            if (value is Func<object> instanceCreator)
            {
                return _ => instanceCreator();
            }
            else
            {
                var scopedInstanceCreator = (Func<Scope, object>)value;

                return scope => scopedInstanceCreator(scope);
            }
        }

        // The constructor parameter in which the decorated instance should be injected.
        private static Expression BuildExpressionForDecorateeDependencyParameter(ParameterInfo parameter,
            Type serviceType, Expression expression)
        {
            if (IsDecorateeDependencyParameter(parameter, serviceType))
            {
                return expression;
            }

            return null;
        }

        private static bool IsDecorateeDependencyParameter(ParameterInfo parameter, Type registeredServiceType)
        {
            return parameter.ParameterType == registeredServiceType;
        }

        // The constructor parameter in which the factory for creating decorated instances should be injected.
        private Expression BuildExpressionForDecorateeFactoryDependencyParameter(
            ParameterInfo parameter, Type serviceType, Expression expression)
        {
            if (DecoratorHelpers.IsScopelessDecorateeFactoryDependencyType(parameter.ParameterType, serviceType))
            {
                // We can't call CompilationHelpers.CompileExpression here, because it has a generic type and
                // we don't know the type at runtime here. We need to do some refactoring to CompilationHelpers
                // to get that working.
                expression = CompilationHelpers.OptimizeScopedRegistrationsInObjectGraph(this.Container, expression);

                var instanceCreator =
                    Expression.Lambda(Expression.Convert(expression, serviceType)).Compile();

                return Expression.Constant(instanceCreator);
            }

            return null;
        }

        // The constructor parameter in which the factory for creating decorated instances should be injected.
        private Expression BuildExpressionForScopedDecorateeFactoryDependencyParameter(
            ParameterInfo parameter, Type serviceType, Expression expression)
        {
            if (DecoratorHelpers.IsScopeDecorateeFactoryDependencyParameter(parameter.ParameterType, serviceType))
            {
                expression = CompilationHelpers.OptimizeScopedRegistrationsInObjectGraph(this.Container, expression);

                var instanceCreator =
                    Expression.Lambda(Expression.Convert(expression, serviceType)).Compile();

                var scopeParameter = Expression.Parameter(typeof(Scope), "scope");

                // Create an Func<Scope, [ServiceType>
                var scopedInstanceCreator = Expression.Lambda(
                    Expression.Call(
                        ResolveWithinThreadResolveScopeMethod.MakeGenericMethod(serviceType),
                        scopeParameter,
                        Expression.Constant(instanceCreator)),
                    scopeParameter)
                    .Compile();

                return Expression.Constant(scopedInstanceCreator);
            }

            return null;
        }
    }
}<|MERGE_RESOLUTION|>--- conflicted
+++ resolved
@@ -38,20 +38,6 @@
         private static readonly MethodInfo ResolveWithinThreadResolveScopeMethod =
             typeof(DecoratorExpressionInterceptor).GetMethod(nameof(ResolveWithinThreadResolveScope));
 
-<<<<<<< HEAD
-        private static readonly Func<Container, object, ThreadLocal<Dictionary<InstanceProducer, ServiceTypeDecoratorInfo>>> ThreadLocalDictionaryFactory =
-            (container, key) =>
-            {
-                var threadLocal = new ThreadLocal<Dictionary<InstanceProducer, ServiceTypeDecoratorInfo>>(
-                    () => new Dictionary<InstanceProducer, ServiceTypeDecoratorInfo>());
-
-                container.ContainerScope.RegisterForDisposal(threadLocal);
-
-                return threadLocal;
-            };
-
-=======
->>>>>>> c88a9c39
         private readonly DecoratorExpressionInterceptorData data;
 
         protected DecoratorExpressionInterceptor(DecoratorExpressionInterceptorData data)
@@ -92,24 +78,6 @@
             }
         }
 
-<<<<<<< HEAD
-        // Store a ServiceTypeDecoratorInfo object per closed service type. We have a dictionary per
-        // thread for thread-safety. We need a dictionary per thread, since the ExpressionBuilt event can
-        // get raised by multiple threads at the same time (especially for types resolved using
-        // unregistered type resolution) and using the same dictionary could lead to duplicate entries
-        // in the ServiceTypeDecoratorInfo.AppliedDecorators list. Because the ExpressionBuilt event gets 
-        // raised and all delegates registered to that event will get called on the same thread and before
-        // an InstanceProducer stores the Expression, we can safely store this information in a 
-        // thread-static field.
-        // The key for retrieving the threadLocal value is supplied by the caller. This way both the 
-        // DecoratorExpressionInterceptor and the ContainerUncontrolledServiceDecoratorInterceptor can have
-        // their own dictionary. This is needed because they both use the same key, but store different
-        // information.
-        protected Dictionary<InstanceProducer, ServiceTypeDecoratorInfo> GetThreadStaticServiceTypePredicateCacheByKey(object key) =>
-            this.Container.ContainerScope.GetOrSetItem(key, ThreadLocalDictionaryFactory).Value;
-
-=======
->>>>>>> c88a9c39
         protected bool SatisfiesPredicate(DecoratorPredicateContext context) =>
             this.Predicate == null || this.Predicate(context);
 
